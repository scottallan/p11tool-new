package main

import (
	"encoding/hex"
	//"encoding/json"
	"io/ioutil"
	"flag"
	"fmt"
	"github.com/miekg/pkcs11"
	"os"
	"strings"
	//"github.com/cloudflare/cfssl/csr"
	//"github.com/cloudflare/cfssl/log"

	pw "github.com/scottallan/p11tool-new/pkcs11wrapper"
)

const (

	// locations to search for pkcs11 lib if none are specified
	defaultLibPaths = `
/usr/lib/softhsm/libsofthsm2.so,
/usr/lib/x86_64-linux-gnu/softhsm/libsofthsm2.so,
/usr/lib/s390x-linux-gnu/softhsm/libsofthsm2.so,
/usr/lib/powerpc64le-linux-gnu/softhsm/libsofthsm2.so,
/usr/local/Cellar/softhsm/2.1.0/lib/softhsm/libsofthsm2.so,
/usr/local/lib/softhsm/libsofthsm2.so`
)

var (
	// shared pkcs11 wrapper struct
	p11w pw.Pkcs11Wrapper
)

// exit cleanly when error is no nil
func exitWhenError(err error) {
	if err != nil {
		fmt.Println("Error:", err)
		os.Exit(1)
	}
}

// search comma-separated list of paths for pkcs11 lib
func searchForLib(paths string) (firstFound string, err error) {

	libPaths := strings.Split(paths, ",")
	for _, path := range libPaths {
		if _, err = os.Stat(strings.TrimSpace(path)); !os.IsNotExist(err) {
			firstFound = strings.TrimSpace(path)
			break
		}
	}

	if firstFound == "" {
		err = fmt.Errorf("no suitable paths for pkcs11 library found: %s", paths)
	}

	return
}

/* returns true if substr is in string s */
func CaseInsensitiveContains(s, substr string) bool {
	s, substr = strings.ToUpper(s), strings.ToUpper(substr)
	return strings.Contains(s, substr)
}



func main() {

	// get flags
	pkcs11Library := flag.String("lib", "", "Location of pkcs11 library")
	slotLabel := flag.String("slot", "ForFabric", "Slot Label")
	slotPin := flag.String("pin", "98765432", "Slot PIN")
	action := flag.String("action", "list", "list,import,generate,generateAndImport,generateSecret,generateAES,getSKI,SignHMAC384, TestAESGCM, generateCSR,importCert")
	keyFile := flag.String("keyFile", "/some/dir/key.pem)", "path to key you want to import or getSKI")
	keyType := flag.String("keyType", "EC", "Type of key (EC,RSA,GENERIC_SECRET,AES)")
	keyLen := flag.Int("keyLen", 32, "Key Length for CKK_GENERIC_SECRET (32,48,...)")
	keyLabel := flag.String("keyLabel", "tmpkey", "Label of CKK_GENERIC_SECRET")
	keyStore := flag.String("keyStore", "file", "Keystore Type (file,pkcs12)")
	keyStorepass := flag.String("keyStorepass", "securekey", "Keystore Storepass")
	csrInfo := flag.String("csrInfo", "", "json file with values for CSR Creation")
<<<<<<< HEAD
        outF := flag.String("outFile","out.pem","output file for CSR Generation")
        maxObjectsToList := flag.Int("maxObjectsToList", 50, "Paramter to be used with -action list to specify how many objects to print")
=======
	outF := flag.String("outFile","out.pem","output file for CSR Generation")
	maxObjectsToList := flag.Int("maxObjectsToList", 50, "Paramter to be used with -action list to specify how many objects to print")
>>>>>>> 57654a42


	flag.Parse()

	var err error

	// complete actions which do not require HSM
	switch *action {

	case "getSKI":
		if *keyType == "RSA" {
			key := pw.RsaKey{}
			err = key.ImportPrivKeyFromFile(*keyFile)
			exitWhenError(err)
			key.GenSKI()
			fmt.Printf("SKI(sha256): %s\n", key.SKI.Sha256)
			os.Exit(0)
		} else {
			key := pw.EcdsaKey{}
			err = key.ImportPrivKeyFromFile(*keyFile)
			exitWhenError(err)
			key.GenSKI()
			fmt.Printf("SKI(sha256): %s\n", key.SKI.Sha256)
			os.Exit(0)
		}

	}

	// complete actions which require HSM

	// initialize pkcs11
	var p11Lib string

	if *pkcs11Library == "" {
		p11Lib, err = searchForLib(defaultLibPaths)
		exitWhenError(err)
	} else {
		p11Lib, err = searchForLib(*pkcs11Library)
		exitWhenError(err)
	}

	p11w = pw.Pkcs11Wrapper{
		Library: pw.Pkcs11Library{
			Path: p11Lib,
		},
		SlotLabel: *slotLabel,
		SlotPin:   *slotPin,
	}

	err = p11w.InitContext()
	exitWhenError(err)

	err = p11w.InitSession()
	exitWhenError(err)

	err = p11w.Login()
	exitWhenError(err)

	// defer cleanup
	defer p11w.Context.Destroy()
	defer p11w.Context.Finalize()
	defer p11w.Context.CloseSession(p11w.Session)
	defer p11w.Context.Logout(p11w.Session)

	switch *action {

	case "import":
		if *keyType == "RSA" {
			err = p11w.ImportRSAKeyFromFile(*keyFile, *keyStore)
			exitWhenError(err)
		} else {
			err = p11w.ImportECKeyFromFile(*keyFile, *keyStore, *keyStorepass, *keyLabel)
			exitWhenError(err)
		}

	case "importCert":
		ec := pw.EcdsaKey{}
		c := pw.GetCert(*keyFile)
		ec.Certificate = c
		ec.SKI.Sha256 = *keyLabel
		Sha256Bytes, err := hex.DecodeString(ec.SKI.Sha256)
		exitWhenError(err)
		ec.SKI.Sha256Bytes = Sha256Bytes
		err = p11w.ImportCertificate(ec)
		exitWhenError(err)

	
	case "generate":
		if *keyType == "RSA" {
			rsa := pw.RsaKey{}
			p11w.GenerateRSA(rsa)
		} else if *keyType == "EC" {
			ec := pw.EcdsaKey{}
			//TODO pass in from argument
			ec.NamedCurveAsString = "P-256"
			_, err := p11w.GenerateEC(ec)
			exitWhenError(err)
		}

	case "generateCSR":

		if *keyType == "RSA" {
			//rsa := pw.RsaKey{}
			//_, _, err = p11w.GenCSR(rsa)
			//TODO generate and sign RSA
		
		} else if *keyType == "EC" {
			ec := pw.EcdsaKey{}
			ec.SKI.Sha256 = *keyLabel
			
			csrInfo := ec.GetCSRInfo(*csrInfo)
			/*ec.Req = &pw.CSRInfo{
				Names: []pw.Name{names},
				Hosts: hosts.Hosts,
			}*/
			ec.Req = &csrInfo
		
			fmt.Println(pw.ToJson(csrInfo))

			csr, _, err := p11w.GenCSR(ec)
			exitWhenError(err)
			outFile, err := os.Create(*outF)
			if err != nil {
				fmt.Printf("Unable to write CSR %s", err.Error())
				return 	
			}
			defer outFile.Close()
			fmt.Printf("writing csr to %s\n", *outF)
			err = ioutil.WriteFile(*outF,csr,0644)
			if err != nil {
				return
			}
		}

	case "generateAndImport":
		if *keyType == "RSA" {
			rsa := pw.RsaKey{}
			rsa.Generate(2048)
			p11w.ImportRSAKey(rsa)
		} else {
			ec := pw.EcdsaKey{}
			// TODO: fix non working curves (P-521)
			ec.Generate("P-256")
			p11w.ImportECKey(ec)
		}

	case "SignHMAC384":
		pkcs11_attr := pkcs11.NewAttribute(pkcs11.CKA_LABEL, *keyLabel)
		p11w.ListObjects(
			[]*pkcs11.Attribute{
				pkcs11_attr,
			}, *maxObjectsToList,
		)
		o, _, err := p11w.FindObjects([]*pkcs11.Attribute{
			pkcs11.NewAttribute(pkcs11.CKA_LABEL, *keyLabel),
		},
			1,
		)
		exitWhenError(err)
		testMsg := []byte("someRandomString")
		hmac, err := p11w.SignHmacSha384(o[0], testMsg)
		exitWhenError(err)
		fmt.Printf("successfully tested CKM_SHA384_HMAC on key with LABEL: %s\n HMAC %x\n", *keyLabel, hmac)

	case "TestAESGCM":
		pkcs11Attr := pkcs11.NewAttribute(pkcs11.CKA_LABEL, *keyLabel)
		p11w.ListObjects(
			[]*pkcs11.Attribute{
				pkcs11Attr,
			},  *maxObjectsToList,
		)
		o, _, err := p11w.FindObjects([]*pkcs11.Attribute{
			pkcs11.NewAttribute(pkcs11.CKA_LABEL, *keyLabel),
		},
			1,
		)
		exitWhenError(err)
		testMsg := []byte("1")
		enc, iv, err := p11w.EncAESGCM(o[0], testMsg)
		exitWhenError(err)
		fmt.Printf("successfully encrypted  message '%s' with CKM_AES_GCM and key with LABEL: %s\n CipherText %v\n IV: %v\n",testMsg, *keyLabel, enc, iv)	

	case "generateSecret":
		if *keyType == "GENERIC_SECRET" {
			//Generate Key
			symKey, err := p11w.CreateSymKey(*keyLabel, *keyLen, *keyType)
			exitWhenError(err)
			testMsg := []byte("someRandomString")
			hmac, err := p11w.SignHmacSha384(symKey, testMsg)
			exitWhenError(err)
			fmt.Printf("Successfully tested CKM_SHA384_HMAC on key with label: %s \n HMAC %x\n", *keyLabel, hmac)
			p11w.ListObjects(
				[]*pkcs11.Attribute{},
				 *maxObjectsToList,
			)

		}

	case "testEc":

		message := "Some Test Message"

		// test SW ecdsa sign and verify
		ec := pw.EcdsaKey{}
		ec.ImportPrivKeyFromFile("contrib/testfiles/key.pem")
		sig, err := ec.SignMessage(message)
		exitWhenError(err)
		fmt.Println("Signature:", sig)
		verified := ec.VerifySignature(message, sig)
		fmt.Println("Verified:", verified)

		// test PKCS11 ecdsa sign and verify
		// Find object
		id, err := hex.DecodeString("018f389d200e48536367f05b99122f355ba33572009bd2b8b521cdbbb717a5b5")
		exitWhenError(err)

		o, _, err := p11w.FindObjects([]*pkcs11.Attribute{
			pkcs11.NewAttribute(pkcs11.CKA_KEY_TYPE, pkcs11.CKK_EC),
			pkcs11.NewAttribute(pkcs11.CKA_LABEL, "BCPRV1"),
			pkcs11.NewAttribute(pkcs11.CKA_CLASS, pkcs11.CKO_PRIVATE_KEY),
			pkcs11.NewAttribute(pkcs11.CKA_ID, id),
		},
			2,
		)

		exitWhenError(err)

		sig, err = p11w.SignMessage(message, o[0])
		exitWhenError(err)
		fmt.Println("pkcs11 Signature:", sig)
		verified = ec.VerifySignature(message, sig)
		fmt.Println("Verified:", verified)

		// test pkcs11 verify
		o, _, err = p11w.FindObjects([]*pkcs11.Attribute{
			pkcs11.NewAttribute(pkcs11.CKA_KEY_TYPE, pkcs11.CKK_EC),
			pkcs11.NewAttribute(pkcs11.CKA_LABEL, "BCPUB1"),
			pkcs11.NewAttribute(pkcs11.CKA_CLASS, pkcs11.CKO_PUBLIC_KEY),
			pkcs11.NewAttribute(pkcs11.CKA_ID, id),
		},
			2,
		)

		verified, err = p11w.VerifySignature(message, sig, o[0])
		exitWhenError(err)
		fmt.Println("pkcs11 Verified:", verified)

		// derive test
		ec2 := pw.EcdsaKey{}
		ec2.Generate("P-256")

		secret, err := ec.DeriveSharedSecret(ec2.PubKey)
		exitWhenError(err)
		fmt.Printf("shared secret: %x\n", secret)

		secret, err = ec2.DeriveSharedSecret(ec.PubKey)
		exitWhenError(err)
		fmt.Printf("shared secret: %x\n", secret)

	case "testRsa":
		message := "Some Test Message"

		rsa := pw.RsaKey{}
		//rsa.Generate(2048)
		err = rsa.ImportPrivKeyFromFile("contrib/testfiles/key.rsa.pem")
		exitWhenError(err)
		rsa.GenSKI()

		err = p11w.ImportRSAKey(rsa)
		exitWhenError(err)

		sig, err := rsa.SignMessage(message, 256)
		exitWhenError(err)

		fmt.Println("Signature:", sig)

		// test PKCS11 ecdsa sign and verify
		// Find object
		id, err := hex.DecodeString("0344ae0121e025d998f5923174e9e4d69b899144ac79bfdf01c065bd4d99d6cb")
		exitWhenError(err)

		o, _, err := p11w.FindObjects([]*pkcs11.Attribute{
			pkcs11.NewAttribute(pkcs11.CKA_KEY_TYPE, pkcs11.CKK_RSA),
			pkcs11.NewAttribute(pkcs11.CKA_LABEL, "TLSPRVKEY"),
			pkcs11.NewAttribute(pkcs11.CKA_CLASS, pkcs11.CKO_PRIVATE_KEY),
			pkcs11.NewAttribute(pkcs11.CKA_ID, id),
		},
			2,
		)
		exitWhenError(err)

		sig, err = p11w.SignMessageAdvanced([]byte(message), o[0], pkcs11.NewMechanism(pkcs11.CKM_SHA256_RSA_PKCS, nil))
		exitWhenError(err)

		fmt.Println("pkcs11 Signature:", sig)

	default:
		p11w.ListObjects(
			[]*pkcs11.Attribute{},
<<<<<<< HEAD
			 *maxObjectsToList,
=======
			*maxObjectsToList,
>>>>>>> 57654a42
		)

	}

}<|MERGE_RESOLUTION|>--- conflicted
+++ resolved
@@ -80,13 +80,10 @@
 	keyStore := flag.String("keyStore", "file", "Keystore Type (file,pkcs12)")
 	keyStorepass := flag.String("keyStorepass", "securekey", "Keystore Storepass")
 	csrInfo := flag.String("csrInfo", "", "json file with values for CSR Creation")
-<<<<<<< HEAD
         outF := flag.String("outFile","out.pem","output file for CSR Generation")
         maxObjectsToList := flag.Int("maxObjectsToList", 50, "Paramter to be used with -action list to specify how many objects to print")
-=======
 	outF := flag.String("outFile","out.pem","output file for CSR Generation")
 	maxObjectsToList := flag.Int("maxObjectsToList", 50, "Paramter to be used with -action list to specify how many objects to print")
->>>>>>> 57654a42
 
 
 	flag.Parse()
@@ -386,11 +383,7 @@
 	default:
 		p11w.ListObjects(
 			[]*pkcs11.Attribute{},
-<<<<<<< HEAD
 			 *maxObjectsToList,
-=======
-			*maxObjectsToList,
->>>>>>> 57654a42
 		)
 
 	}
