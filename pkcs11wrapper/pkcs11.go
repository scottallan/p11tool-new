package pkcs11wrapper

import (
	"crypto"
	"crypto/elliptic"
	"crypto/ecdsa"
	"crypto/sha256"
	"crypto/x509"
	"crypto/x509/pkix"
	"crypto/rand"
	"encoding/asn1"
	"encoding/binary"
	"encoding/hex"
	"encoding/pem"
	"errors"
	"fmt"
	"io"
<<<<<<< HEAD
=======
	"io/ioutil"
>>>>>>> 64b4c967
	"math/big"
	"net"
	"net/mail"
	"os"
	"strings"

	"github.com/cloudflare/cfssl/csr"
	//"github.com/cloudflare/cfssl/log"
	"github.com/cloudflare/cfssl/helpers"

	"github.com/hyperledger/fabric/bccsp/utils"
	"github.com/miekg/pkcs11"
	"github.com/olekukonko/tablewriter"
)

type Pkcs11Library struct {
	Path string
	Info pkcs11.Info
}

type Pkcs11Wrapper struct {

	// Context
	Library Pkcs11Library
	Context *pkcs11.Ctx

	// Session Handler
	SlotLabel string
	Session   pkcs11.SessionHandle

	// Optional Slot Login
	SlotPin string
}

type Pkcs11Object struct {
	ObjectHandle pkcs11.ObjectHandle

	// Some human readable attributes
	Count     string
	CKA_CLASS string
	CKA_LABEL string
	CKA_ID    string

}

// A BasicP11Request contains the algorithm and key size for a new CSR Generation.
type BasicP11Request struct {
	A string `json:"algo" yaml:"algo"`
	S int    `json:"size" yaml:"size"`
}

type BasicKeyRequest struct {
	Algo string `json:"algo" yaml:"algo"`
	Size int    `json:"size" yaml:"size"`
}

type Key interface {

	// SKI returns the subject key identifier of this key.
	GenSKI()

	PublicKey() (Key, error)

	Bytes() ([]byte, error)

	//Fix Function to be Generic
	//Generate()
	 
}

type EnrollmentRequest struct {
	// The identity name to enroll
	Name string `json:"name" skip:"true"`
	// The secret returned via Register
	Secret string `json:"secret,omitempty" skip:"true" mask:"password"`
	// Profile is the name of the signing profile to use in issuing the certificate
	Profile string `json:"profile,omitempty" help:"Name of the signing profile to use in issuing the certificate"`
	// Label is the label to use in HSM operations
	Label string `json:"label,omitempty" help:"Label to use in HSM operations"`
	// CSR is Certificate Signing Request info
	CSR *CSRInfo `json:"csr,omitempty" help:"Certificate Signing Request info"`
	// CAName is the name of the CA to connect to
	CAName string `json:"caname,omitempty" skip:"true"`
	// AttrReqs are requests for attributes to add to the certificate.
	// Each attribute is added only if the requestor owns the attribute.
	AttrReqs []*AttributeRequest `json:"attr_reqs,omitempty"`
}

type CertificateRequest struct {
	CN           string
	Names        []Name     `json:"names" yaml:"names"`
	Hosts        []string   `json:"hosts" yaml:"hosts"`
	KeyRequest   KeyRequest `json:"key,omitempty" yaml:"key,omitempty"`
	CA           *CAConfig  `json:"ca,omitempty" yaml:"ca,omitempty"`
	SerialNumber string     `json:"serialnumber,omitempty" yaml:"serialnumber,omitempty"`
}

type Name struct {
	C            string 	`json:"c" yaml:"C"`// Country
	ST           string 	`json:"st" yaml:"ST"`// State
	L            string 	`json:"l" yaml:"ST"`// Locality
	O            string 	`json:"o" yaml:"O"`// OrganisationName
	OU           string 	`json:"ou" yaml:"OU"`// OrganisationalUnitName
	SerialNumber string		`json:"serialnumber" yame:"serialnumber"`
}

// A KeyRequest is a generic request for a new key.
type KeyRequest interface {
	Algo() string
	Size() int
	Generate() (crypto.PrivateKey, error)
	SigAlgo() x509.SignatureAlgorithm
}

// CAConfig is a section used in the requests initialising a new CA.
type CAConfig struct {
	PathLength  int    `json:"pathlen" yaml:"pathlen"`
	PathLenZero bool   `json:"pathlenzero" yaml:"pathlenzero"`
	Expiry      string `json:"expiry" yaml:"expiry"`
	Backdate    string `json:"backdate" yaml:"backdate"`
}

type CSRInfo struct {
	CN           string           `json:"CN"`
	Names        []Name       `json:"names,omitempty"`
	Hosts        []string         `json:"hosts,omitempty"`
	KeyRequest   *BasicP11Request `json:"key,omitempty"`
	CA           *CAConfig    `json:"ca,omitempty"`
	SerialNumber string           `json:"serial_number,omitempty"`
}

type AttributeRequest struct {
	Name     string `json:"name"`
	Optional bool   `json:"optional,omitempty"`
}

const (
	privateKeyFlag = true
	publicKeyFlag  = false
)

// maps used to convert object into human readable text
var CKA_KEY_TYPE_MAP map[byte]string
var CKA_CLASS_MAP map[uint]string

func init() {

	// set up values for CKA_KEY_TYPE
	CKA_KEY_TYPE_MAP = map[byte]string{
		pkcs11.CKK_GENERIC_SECRET: "CKK_GENERIC_SECRET",
		pkcs11.CKK_AES:            "CKK_AES",
		pkcs11.CKK_RSA:            "CKK_RSA",
		pkcs11.CKK_ECDSA:          "CKK_ECDSA",
		pkcs11.CKK_SHA256_HMAC:    "CKK_SHA256_HMAC",
		pkcs11.CKK_SHA384_HMAC:    "CKK_SHA384_HMAC",
		pkcs11.CKK_SHA512_HMAC:    "CKK_SHA512_HMAC",
		255:						   "CERTIFICATE",
	}

	// set up values for CKA_CLASS
	CKA_CLASS_MAP = map[uint]string{
		pkcs11.CKO_CERTIFICATE: "CKO_CERTIFICATE",
		pkcs11.CKO_PUBLIC_KEY:  "CKO_PUBLIC_KEY",
		pkcs11.CKO_PRIVATE_KEY: "CKO_PRIVATE_KEY",
		pkcs11.CKO_SECRET_KEY:  "CKO_SECRET_KEY",
		pkcs11.CKO_DATA:        "CKO_DATA",
	}
}

// Initialize pkcs11 context
func (p11w *Pkcs11Wrapper) InitContext() (err error) {

	// check if lib file exists
	if _, err = os.Stat(p11w.Library.Path); os.IsNotExist(err) {
		return
	}

	// try to initialize
	p11w.Context = pkcs11.New(p11w.Library.Path)
	err = p11w.Context.Initialize()
	if err != nil {
		return
	}

	// get library info
	p11w.Library.Info, err = p11w.Context.GetInfo()

	return

}

// Initialize Session to slot
func (p11w *Pkcs11Wrapper) InitSession() (err error) {

	// Look for provided slot
	slot, _, err := FindSlotByLabel(p11w.Context, p11w.SlotLabel)
	if err != nil {
		return
	}

	// Create session for matching slot
	p11w.Session, err = p11w.Context.OpenSession(slot, pkcs11.CKF_SERIAL_SESSION|pkcs11.CKF_RW_SESSION)

	return

}

// This will perform a login
func (p11w *Pkcs11Wrapper) Login() (err error) {

	err = p11w.Context.Login(p11w.Session, pkcs11.CKU_USER, p11w.SlotPin)

	// ignore login error CKR_USER_ALREADY_LOGGED_IN
	if err != nil && strings.Contains(err.Error(), "CKR_USER_ALREADY_LOGGED_IN") {
		err = nil
	}

	return
}

// This should return a list of object handlers and true if more than max
func (p11w *Pkcs11Wrapper) FindObjects(template []*pkcs11.Attribute, max int) (p11ObjHandlers []pkcs11.ObjectHandle, moreThanMax bool, err error) {

	// start the search for object
	err = p11w.Context.FindObjectsInit(
		p11w.Session,
		template,
	)
	if err != nil {
		return
	}

	// continue the search, get object handlers
	p11ObjHandlers, moreThanMax, err = p11w.Context.FindObjects(p11w.Session, max)
	if err != nil {
		return
	}

	// finishes the search
	err = p11w.Context.FindObjectsFinal(p11w.Session)
	if err != nil {
		return
	}

	return
}

/* Exit with message and code 1 */
func ExitWithMessage(message string, err error) {

	if err == nil {
		fmt.Printf("\nFatal Error: %s\n", message)
	} else {
		fmt.Printf("\nFatal Error: %s\n%s\n", message, err)
	}
	os.Exit(1)
}

/* returns true if substr is in string s */
func CaseInsensitiveContains(s, substr string) bool {
	s, substr = strings.ToUpper(s), strings.ToUpper(substr)
	return strings.Contains(s, substr)
}

/* Return the slotID of token label */
func FindSlotByLabel(p *pkcs11.Ctx, slotLabel string) (slot uint, index int, err error) {

	var slotFound bool

	// Get list of slots
	slots, err := p.GetSlotList(true)
	if err == nil {

		//fmt.Printf("PKCS11 provider found %d slots\n", len(slots))

		// Look for matching slot label
		for i, s := range slots {
			tInfo, errGt := p.GetTokenInfo(s)
			if errGt != nil {
				//ExitWithMessage(fmt.Sprintf("getting TokenInfo slot: %d", s), err)
				err = errGt
				return
			}
			if slotLabel == tInfo.Label {
				slotFound = true
				slot = s
				index = i
				fmt.Printf("PKCS11 provider found specified slot label: %s (slot: %d, index: %d)\n", slotLabel, slot, i)
				break
			}
		}
	}

	// set error if slot not found
	if !slotFound {
		err = errors.New(fmt.Sprintf("Could not find slot with label: %s", slotLabel))
	}

	return
}

// List content of slot
func (p11w *Pkcs11Wrapper) ListObjects(template []*pkcs11.Attribute, max int) {

	// do an object search
	objects, _, err := p11w.FindObjects(template, max)

	if err != nil {
		fmt.Println("Could not find any objects:", err)
	} else {

		// prepare table headers
		table := tablewriter.NewWriter(os.Stdout)
		table.SetHeader([]string{"COUNT", "CKA_CLASS", "CKA_LABEL", "CKA_ID", "CKA_KEY_TYPE", "CKA_KEY_LEN", "CKA_SUBJECT", "CKA_ISSUER"})
		table.SetCaption(true, fmt.Sprintf("Total objects found (max %d): %d", max, len(objects)))

		// populate table data
		for i, k := range objects {
			var ckaValueLen, ckaKeyType, ckaSubject, ckaIssuer []*pkcs11.Attribute
			al, err := p11w.Context.GetAttributeValue(
				p11w.Session,
				k,
				[]*pkcs11.Attribute{
					pkcs11.NewAttribute(pkcs11.CKA_LABEL, nil),
					pkcs11.NewAttribute(pkcs11.CKA_ID, nil),
					pkcs11.NewAttribute(pkcs11.CKA_CLASS, nil),
					//pkcs11.NewAttribute(pkcs11.CKA_KEY_TYPE, nil),
					//	pkcs11.NewAttribute(pkcs11.CKA_VALUE_LEN, nil),
				},
			)

			if err != nil {
				panic(err)
			}
			if DecodeCKACLASS(al[2].Value[0]) == "CKO_SECRET_KEY" {
				ckaValueLen, err = p11w.Context.GetAttributeValue(
					p11w.Session,
					k,
					[]*pkcs11.Attribute{
						pkcs11.NewAttribute(pkcs11.CKA_VALUE_LEN, nil),
					},
				)

				if err != nil {
					panic(err)
				}

			} else {
				ckaValueLen = []*pkcs11.Attribute{pkcs11.NewAttribute(pkcs11.CKA_VALUE_LEN, 0)}
			}

			if DecodeCKACLASS(al[2].Value[0]) == "CKO_CERTIFICATE" {
				ckaKeyType = []*pkcs11.Attribute{pkcs11.NewAttribute(pkcs11.CKA_KEY_TYPE, 255)}
				ckaSubject, err = p11w.Context.GetAttributeValue(
					p11w.Session,
					k,
					[]*pkcs11.Attribute{
						pkcs11.NewAttribute(pkcs11.CKA_SUBJECT, nil),
					},
				)

				if err != nil {
					panic(err)
				}
				ckaIssuer, err = p11w.Context.GetAttributeValue(
					p11w.Session,
					k,
					[]*pkcs11.Attribute{
						pkcs11.NewAttribute(pkcs11.CKA_ISSUER, nil),
					},
				)

			} else {
				ckaKeyType, err = p11w.Context.GetAttributeValue(
					p11w.Session,
					k,
					[]*pkcs11.Attribute{
						pkcs11.NewAttribute(pkcs11.CKA_KEY_TYPE, nil),
					},
				)

				if err != nil {
					panic(err)
				}
				ckaSubject = []*pkcs11.Attribute{pkcs11.NewAttribute(pkcs11.CKA_SUBJECT, "NOT APPLICABLE FOR NON CKO_CERTIFICATE")}
				ckaIssuer = []*pkcs11.Attribute{pkcs11.NewAttribute(pkcs11.CKA_ISSUER, "NOT APPLICABLE FOR NON CKO_CERTIFICATE")}
			}

			// CKA_VALUE_LEN returns an 8 byte slice, lets convert that into a uint64 (8x8 bits)
			keyLength, _ := binary.Uvarint(ckaValueLen[0].Value[0:8])
			if CaseInsensitiveContains(os.Getenv("SECURITY_P11TOOL_DEBUG"), "TRUE") {
				table.Append(
					[]string{
						fmt.Sprintf("%03d", i+1),
						DecodeCKACLASS(al[2].Value[0]),
						fmt.Sprintf("%s", al[0].Value),
						fmt.Sprintf("%x", al[1].Value),
						DecodeCKAKEY(ckaKeyType[0].Value[0]),
						fmt.Sprintf("%d", keyLength),
						fmt.Sprintf("%c", ckaSubject[0].Value),
						fmt.Sprintf("%c", ckaIssuer[0].Value),						
					},
				)
			} else {
				table.Append(
					[]string{
						fmt.Sprintf("%03d", i+1),
						DecodeCKACLASS(al[2].Value[0]),
						fmt.Sprintf("%s", al[0].Value),
						fmt.Sprintf("%x", al[1].Value),
						DecodeCKAKEY(ckaKeyType[0].Value[0]),
						fmt.Sprintf("%d", keyLength),
						fmt.Sprint(""),
						fmt.Sprint(""),
					},
				)
			}
		}

		// render table
		table.Render()

	}
}

func DecodeCKAKEY(b byte) string {

	name, present := CKA_KEY_TYPE_MAP[b]
	if present {
		return name
	} else {
		return "UNKNOWN"
	}

}

func DecodeCKACLASS(b byte) string {

	key := uint(b)
	name, present := CKA_CLASS_MAP[key]
	if present {
		return name
	} else {
		return "UNKNOWN"
	}

}

var (
	// ans1 p12 bags
	// see https://tools.ietf.org/html/rfc7292#appendix-D
	oidCertTypeX509Certificate = asn1.ObjectIdentifier([]int{1, 2, 840, 113549, 1, 9, 22, 1})
	oidPKCS8ShroundedKeyBag    = asn1.ObjectIdentifier([]int{1, 2, 840, 113549, 1, 12, 10, 1, 2})
	oidCertBag                 = asn1.ObjectIdentifier([]int{1, 2, 840, 113549, 1, 12, 10, 1, 3})
)

func GetCert(certFile string) (cert []*x509.Certificate) {

	raw, err := ioutil.ReadFile(certFile)
	if err != nil {
		fmt.Println("err.Error() %s",certFile)
	}
	var trustedCerts []*x509.Certificate
	p, rest := pem.Decode(raw)
	for (len(rest)) > 0 {
		block, r := pem.Decode(rest)
		trustedCert, err := x509.ParseCertificate(block.Bytes)
		if err != nil {
			panic("failed to parse certificate: " + err.Error())
		}
		trustedCerts = append(trustedCerts, trustedCert)
		rest = r
	}
	fmt.Printf("length of chain: %d",len(trustedCerts))
	fmt.Printf("\nCertificate \n%c\n", pem.EncodeToMemory(p))
	c, err := x509.ParseCertificate(p.Bytes)
	if err != nil {
		panic("failed to parse certificate: " + err.Error())
	}
	cert = append(cert, c)
	for _, trc := range trustedCerts {
	cert = append(cert, trc)
	}
return 
}

func (p11w *Pkcs11Wrapper) ImportCertificate(ec EcdsaKey) (err error) {
	
	if ec.Certificate == nil {
		err = errors.New("no cert to import")
		return
	}
	 
	//TODO calculate from key in cert
	for i, cert := range ec.Certificate {
		if ec.SKI.Sha256Bytes == nil { //True when Importing from a P12 as we have not calculated yet.  On direct import we use keyLabel to calc
			if i == 0 {
				ec.GenSKI()
			} else {
				ec.SKI.Sha256Bytes = cert.SubjectKeyId
			}
		} else if i != 0 {
			    ec.SKI.Sha256Bytes = cert.SubjectKeyId
				// SKI is set but need to use for first in chain only otherwise take from cert.SubjectKeyIdentifier 
				//Otherwise take the SKI from already set struct
				//if i == 0 {ec.GenSKI()}
		} else if i ==0 {//SKI is SET and the Cert Count is 0 so use what was set
				//Confirm KEY exists for cert[0] otherwise exit.
				_, err = p11w.findKeyPairFromSKI(ec.SKI.Sha256Bytes, true)
				if err != nil {
					fmt.Printf("Private Key not found for Certificate %s\n", err)
					os.Exit(1)
				}
		}
		certSearchTpl := []*pkcs11.Attribute{
			pkcs11.NewAttribute(pkcs11.CKA_CLASS, pkcs11.CKO_CERTIFICATE),
			pkcs11.NewAttribute(pkcs11.CKA_ID, ec.SKI.Sha256Bytes),
		}
		
		var c []pkcs11.ObjectHandle
		c, _, err = p11w.FindObjects(certSearchTpl,1)
		if err != nil{
			fmt.Printf("Unaable to search for Objects on Token %s\n", err)
			os.Exit(1)
		}
		if len(c) > 0 {
			fmt.Printf("Found %d existing object(s) with same CKA_ID!!! Exiting", len(c))
			os.Exit(1)
		}
		

		keyTemplate := []*pkcs11.Attribute{
			pkcs11.NewAttribute(pkcs11.CKA_CLASS, pkcs11.CKO_CERTIFICATE),
			pkcs11.NewAttribute(pkcs11.CKA_CERTIFICATE_TYPE, pkcs11.CKC_X_509),
			pkcs11.NewAttribute(pkcs11.CKA_TOKEN, true),
			pkcs11.NewAttribute(pkcs11.CKA_SUBJECT, cert.RawSubject),
			pkcs11.NewAttribute(pkcs11.CKA_ISSUER, cert.RawIssuer),
			//pkcs11.NewAttribute(pkcs11.CKA_VALUE, cert.RawTBSCertificate),
			pkcs11.NewAttribute(pkcs11.CKA_VALUE, cert.Raw),
			pkcs11.NewAttribute(pkcs11.CKA_ID, ec.SKI.Sha256Bytes),
			pkcs11.NewAttribute(pkcs11.CKA_LABEL, cert.Subject.CommonName),
		}
		//TODO: Confirm Cert doesnt already exist before importing

		_, err = p11w.Context.CreateObject(p11w.Session, keyTemplate)
		if err == nil {
			fmt.Printf("Object was imported with CKA_LABEL:%s\n", cert.Subject)
		}
	
	}
	return

}

func (p11w *Pkcs11Wrapper) ImportECKey(ec EcdsaKey) (err error) {

	if ec.PrivKey == nil {
		err = errors.New("no key to import")
		return
	}

	ec.GenSKI()

	marshaledOID, err := GetECParamMarshaled(ec.PrivKey.Params().Name)
	if err != nil {
		return
	}

	// pubkey import
	ecPt := elliptic.Marshal(ec.PubKey.Curve, ec.PubKey.X, ec.PubKey.Y)
	// Add DER encoding for the CKA_EC_POINT
	ecPt = append([]byte{0x04, byte(len(ecPt))}, ecPt...)

	keyTemplate := []*pkcs11.Attribute{
		pkcs11.NewAttribute(pkcs11.CKA_KEY_TYPE, pkcs11.CKK_EC),
		pkcs11.NewAttribute(pkcs11.CKA_CLASS, pkcs11.CKO_PUBLIC_KEY),
		pkcs11.NewAttribute(pkcs11.CKA_PRIVATE, false),
		pkcs11.NewAttribute(pkcs11.CKA_TOKEN, true),
		pkcs11.NewAttribute(pkcs11.CKA_VERIFY, true),
		pkcs11.NewAttribute(pkcs11.CKA_EC_PARAMS, marshaledOID),

		pkcs11.NewAttribute(pkcs11.CKA_ID, ec.SKI.Sha256Bytes),
		pkcs11.NewAttribute(pkcs11.CKA_LABEL, ec.keyLabel),
		pkcs11.NewAttribute(pkcs11.CKA_EC_POINT, ecPt),
	}

	_, err = p11w.Context.CreateObject(p11w.Session, keyTemplate)
	if err != nil {
		fmt.Printf("Object FAILED TO IMPORT with CKA_LABEL:%s CKA_ID:%x\n ERROR %s", ec.keyLabel, ec.SKI.Sha256Bytes, err)
		return
	} else {
		fmt.Printf("Object was imported with CKA_LABEL:%s CKA_ID:%x\n", ec.keyLabel, ec.SKI.Sha256Bytes)
	}

	keyTemplate = []*pkcs11.Attribute{
		pkcs11.NewAttribute(pkcs11.CKA_KEY_TYPE, pkcs11.CKK_EC),
		pkcs11.NewAttribute(pkcs11.CKA_CLASS, pkcs11.CKO_PRIVATE_KEY),
		pkcs11.NewAttribute(pkcs11.CKA_PRIVATE, true),
		pkcs11.NewAttribute(pkcs11.CKA_TOKEN, true),
		pkcs11.NewAttribute(pkcs11.CKA_SIGN, true),
		pkcs11.NewAttribute(pkcs11.CKA_EC_PARAMS, marshaledOID),

		pkcs11.NewAttribute(pkcs11.CKA_ID, ec.SKI.Sha256Bytes),
		pkcs11.NewAttribute(pkcs11.CKA_LABEL, ec.keyLabel),
		pkcs11.NewAttribute(pkcs11.CKR_ATTRIBUTE_SENSITIVE, true),
		pkcs11.NewAttribute(pkcs11.CKA_EXTRACTABLE, false),
		pkcs11.NewAttribute(pkcs11.CKA_VALUE, ec.PrivKey.D.Bytes()),

		// implicitly enable derive for now
		pkcs11.NewAttribute(pkcs11.CKA_DERIVE, true),
	}

	_, err = p11w.Context.CreateObject(p11w.Session, keyTemplate)
	if err != nil {
		fmt.Printf("Object FAILED TO IMPORT with CKA_LABEL:%s CKA_ID:%x\n ERROR %s", ec.keyLabel, ec.SKI.Sha256Bytes, err)
		return
	} else {
		fmt.Printf("Object was imported with CKA_LABEL:%s CKA_ID:%x\n", ec.keyLabel, ec.SKI.Sha256Bytes)
	}
	return

}

func (p11w *Pkcs11Wrapper) ImportRSAKey(rsa RsaKey) (err error) {

	if rsa.PrivKey == nil {
		err = errors.New("no key to import")
		return
	}

	rsa.GenSKI()

	// pubkey import
	pubExpBytes := big.NewInt(int64(rsa.PubKey.E)).Bytes()

	keyTemplate := []*pkcs11.Attribute{
		pkcs11.NewAttribute(pkcs11.CKA_KEY_TYPE, pkcs11.CKK_RSA),
		pkcs11.NewAttribute(pkcs11.CKA_CLASS, pkcs11.CKO_PUBLIC_KEY),
		pkcs11.NewAttribute(pkcs11.CKA_TOKEN, true),
		pkcs11.NewAttribute(pkcs11.CKA_VERIFY, true),
		pkcs11.NewAttribute(pkcs11.CKA_MODULUS, rsa.PubKey.N.Bytes()),
		pkcs11.NewAttribute(pkcs11.CKA_PUBLIC_EXPONENT, pubExpBytes),

		pkcs11.NewAttribute(pkcs11.CKA_ID, rsa.SKI.Sha256Bytes),
		pkcs11.NewAttribute(pkcs11.CKA_LABEL, "TLSPUBKEY"),
		pkcs11.NewAttribute(pkcs11.CKA_PRIVATE, false),
	}

	_, err = p11w.Context.CreateObject(p11w.Session, keyTemplate)
	if err != nil {
		return
	} else {
		fmt.Printf("Object was imported with CKA_LABEL:%s CKA_ID:%x\n", "TLSPUBKEY", rsa.SKI.Sha256Bytes)
	}

	keyTemplate = []*pkcs11.Attribute{
		// According to: https://www.cryptsoft.com/pkcs11doc/v220/group__SEC__12__1__3__RSA__PRIVATE__KEY__OBJECTS.html
		// if a particular token stores values only for the CKA_PRIVATE_EXPONENT, CKA_PRIME_1, and CKA_PRIME_2 attributes,
		// then Cryptoki is certainly able to report values for all the attributes above (since they can all be computed
		// efficiently from these three values).
		// However, a Cryptoki implementation may or may not actually do this extra computation.
		pkcs11.NewAttribute(pkcs11.CKA_KEY_TYPE, pkcs11.CKK_RSA),
		pkcs11.NewAttribute(pkcs11.CKA_CLASS, pkcs11.CKO_PRIVATE_KEY),
		pkcs11.NewAttribute(pkcs11.CKA_PRIVATE, true),
		pkcs11.NewAttribute(pkcs11.CKA_TOKEN, true),
		pkcs11.NewAttribute(pkcs11.CKA_SIGN, true),
		pkcs11.NewAttribute(pkcs11.CKA_MODULUS, rsa.PrivKey.N.Bytes()),
		pkcs11.NewAttribute(pkcs11.CKA_PUBLIC_EXPONENT, pubExpBytes),
		pkcs11.NewAttribute(pkcs11.CKA_PRIVATE_EXPONENT, rsa.PrivKey.D.Bytes()),
		pkcs11.NewAttribute(pkcs11.CKA_PRIME_1, rsa.PrivKey.Primes[0].Bytes()),
		pkcs11.NewAttribute(pkcs11.CKA_PRIME_2, rsa.PrivKey.Primes[1].Bytes()),

		pkcs11.NewAttribute(pkcs11.CKA_ID, rsa.SKI.Sha256Bytes),
		pkcs11.NewAttribute(pkcs11.CKA_LABEL, "TLSPRVKEY"),
		pkcs11.NewAttribute(pkcs11.CKA_EXTRACTABLE, true),

		// Error: pkcs11: 0x12: CKR_ATTRIBUTE_TYPE_INVALID
		//pkcs11.NewAttribute(pkcs11.CKR_ATTRIBUTE_SENSITIVE, false),
	}

	_, err = p11w.Context.CreateObject(p11w.Session, keyTemplate)
	if err == nil {
		fmt.Printf("Object was imported with CKA_LABEL:%s CKA_ID:%x\n", "TLSPRVKEY", rsa.SKI.Sha256Bytes)
	}
	return

}

func (p11w *Pkcs11Wrapper) ImportECKeyFromFile(file string, keyStore string, keyStorepass string, keyLabel string) (err error) {

	// read in key from file
	//ec := EcdsaKey{}
	var ec EcdsaKey
	

	//err = ec.ImportPrivKeyFromFile(file)
	switch keyStore {
		case "p12":
			ec = EcdsaKey{}
			ec.keyLabel = keyLabel
			err = ec.ImportPrivKeyFromP12(file, keyStorepass)
			if err != nil {
			return err
			}
		default:
			ec = EcdsaKey{}
			ec.keyLabel = keyLabel
			err = ec.ImportPrivKeyFromFile(file)
			if err != nil {
				return err
			}
		}

	// import key to hsm
	err = p11w.ImportECKey(ec)
	if len(ec.Certificate) != 0 {
		err = p11w.ImportCertificate(ec)
	}

	return

}

func (p11w *Pkcs11Wrapper) ImportRSAKeyFromFile(file string, keyStore string) (err error) {

	// read in key from file
	rsa := RsaKey{}
	err = rsa.ImportPrivKeyFromFile(file)
	if err != nil {
		return
	}

	// import key to hsm
	err = p11w.ImportRSAKey(rsa)

	return 
<<<<<<< HEAD

}

func ecPoint(Context *pkcs11.Ctx, session pkcs11.SessionHandle, key pkcs11.ObjectHandle) (ecpt, oid []byte, err error) {
	template := []*pkcs11.Attribute{
			pkcs11.NewAttribute(pkcs11.CKA_EC_POINT, nil),
			pkcs11.NewAttribute(pkcs11.CKA_EC_PARAMS, nil),
	}

	attr, err := Context.GetAttributeValue(session, key, template)
	if err != nil {
			return nil, nil, fmt.Errorf("PKCS11: get(EC point) [%s]\n", err)
	}

	for _, a := range attr {
			if a.Type == pkcs11.CKA_EC_POINT {
					fmt.Printf("EC point: attr type %d/0x%x, len %d\n%s\n", a.Type, a.Type, len(a.Value), hex.Dump(a.Value))

					// workarounds, see above
					if (0 == (len(a.Value) % 2)) &&
							(byte(0x04) == a.Value[0]) &&
							(byte(0x04) == a.Value[len(a.Value)-1]) {
							fmt.Printf("Detected opencryptoki bug, trimming trailing 0x04")
							ecpt = a.Value[0 : len(a.Value)-1] // Trim trailing 0x04
					} else if byte(0x04) == a.Value[0] && byte(0x04) == a.Value[2] {
							fmt.Printf("Detected SoftHSM bug, trimming leading 0x04 0xXX")
							ecpt = a.Value[2:len(a.Value)]
					} else {
							ecpt = a.Value
					}
			} else if a.Type == pkcs11.CKA_EC_PARAMS {
					fmt.Printf("EC point: attr type %d/0x%x, len %d\n%s\n", a.Type, a.Type, len(a.Value), hex.Dump(a.Value))

					oid = a.Value
			}
	}
	if oid == nil || ecpt == nil {
			return nil, nil, fmt.Errorf("CKA_EC_POINT not found, perhaps not an EC Key?")
	}
=======
>>>>>>> 64b4c967

	return ecpt, oid, nil
}

func (p11w *Pkcs11Wrapper) GenerateEC(ec EcdsaKey) (ski []byte, err error) {

	publabel := fmt.Sprintf("BCPUB%s", "1")
	prvlabel := fmt.Sprintf("BCPRV%s", "1")
	//TODO pass curve into function

	ec.exportable = true
	ec.ephemeral = false
	

	marshaledOID, err := GetECParamMarshaled(ec.NamedCurveAsString) 
	if err != nil {
			return nil, fmt.Errorf("Could not marshal OID [%s]", err.Error())
	}

	pubkey_t := []*pkcs11.Attribute{
			pkcs11.NewAttribute(pkcs11.CKA_KEY_TYPE, pkcs11.CKK_EC),
			pkcs11.NewAttribute(pkcs11.CKA_CLASS, pkcs11.CKO_PUBLIC_KEY),
			pkcs11.NewAttribute(pkcs11.CKA_TOKEN, !ec.ephemeral),
			pkcs11.NewAttribute(pkcs11.CKA_VERIFY, true),
			pkcs11.NewAttribute(pkcs11.CKA_EC_PARAMS, marshaledOID),
			pkcs11.NewAttribute(pkcs11.CKA_PRIVATE, false),

			pkcs11.NewAttribute(pkcs11.CKA_ID, publabel),
			pkcs11.NewAttribute(pkcs11.CKA_LABEL, publabel),
	}

	prvkey_t := []*pkcs11.Attribute{
			pkcs11.NewAttribute(pkcs11.CKA_KEY_TYPE, pkcs11.CKK_EC),
			pkcs11.NewAttribute(pkcs11.CKA_CLASS, pkcs11.CKO_PRIVATE_KEY),
			pkcs11.NewAttribute(pkcs11.CKA_TOKEN, !ec.ephemeral),
			pkcs11.NewAttribute(pkcs11.CKA_PRIVATE, true),
			pkcs11.NewAttribute(pkcs11.CKA_SIGN, true),

			pkcs11.NewAttribute(pkcs11.CKA_ID, prvlabel),
			pkcs11.NewAttribute(pkcs11.CKA_LABEL, prvlabel),

			pkcs11.NewAttribute(pkcs11.CKA_EXTRACTABLE, ec.exportable),
	}


	pub, prv, err := p11w.Context.GenerateKeyPair(p11w.Session,
		[]*pkcs11.Mechanism{pkcs11.NewMechanism(pkcs11.CKM_EC_KEY_PAIR_GEN, nil)},
		pubkey_t, prvkey_t)

if err != nil {
		return nil, fmt.Errorf("P11: keypair generate failed [%s]\n", err)
}
fmt.Printf("\npub key raw %c\n", pub)

ecpt, _, _ := ecPoint(p11w.Context, p11w.Session, pub)
hash := sha256.Sum256(ecpt)
ski = hash[:]

// set CKA_ID of the both keys to SKI(public key) and CKA_LABEL to hex string of SKI
setski_t := []*pkcs11.Attribute{
		pkcs11.NewAttribute(pkcs11.CKA_ID, ski),
		pkcs11.NewAttribute(pkcs11.CKA_LABEL, hex.EncodeToString(ski)),
}

fmt.Printf("Generated new P11 key, SKI %x\n", ski)
err = p11w.Context.SetAttributeValue(p11w.Session, pub, setski_t)
if err != nil {
		return nil, fmt.Errorf("P11: set-ID-to-SKI[public] failed [%s]\n", err)
}

err = p11w.Context.SetAttributeValue(p11w.Session, prv, setski_t)
if err != nil {
		return nil, fmt.Errorf("P11: set-ID-to-SKI[private] failed [%s]\n", err)
}

nistCurve := ec.namedCurveFromOID(marshaledOID)
if nistCurve == nil {
		return nil, fmt.Errorf("Cound not recognize Curve from OID")
}
x, y := elliptic.Unmarshal(nistCurve, ecpt)
if x == nil {
		return nil, fmt.Errorf("Failed Unmarshaling Public Key")
}

pubGoKey := &ecdsa.PublicKey{Curve: nistCurve, X: x, Y: y}
fmt.Printf("pubGoKey %c\n", pubGoKey.X)
//pubGoKey := &ec.PubKey{Curve: nistCurve, X: x, Y: y}
/*if logger.IsEnabledFor(logging.DEBUG) {
		listAttrs(p11lib, session, prv)
		listAttrs(p11lib, session, pub)
}*/		

return ski, nil
}


func (p11w *Pkcs11Wrapper) GenerateRSA(rsa RsaKey) (err error) {

	return
}

func ecPoint(Context *pkcs11.Ctx, session pkcs11.SessionHandle, key pkcs11.ObjectHandle) (ecpt, oid []byte, err error) {
	template := []*pkcs11.Attribute{
			pkcs11.NewAttribute(pkcs11.CKA_EC_POINT, nil),
			pkcs11.NewAttribute(pkcs11.CKA_EC_PARAMS, nil),
	}

	attr, err := Context.GetAttributeValue(session, key, template)
	if err != nil {
			return nil, nil, fmt.Errorf("PKCS11: get(EC point) [%s]\n", err)
	}

	for _, a := range attr {
			if a.Type == pkcs11.CKA_EC_POINT {
					fmt.Printf("EC point: attr type %d/0x%x, len %d\n%s\n", a.Type, a.Type, len(a.Value), hex.Dump(a.Value))

					// workarounds, see above
					if (0 == (len(a.Value) % 2)) &&
							(byte(0x04) == a.Value[0]) &&
							(byte(0x04) == a.Value[len(a.Value)-1]) {
							fmt.Printf("Detected opencryptoki bug, trimming trailing 0x04")
							ecpt = a.Value[0 : len(a.Value)-1] // Trim trailing 0x04
					} else if byte(0x04) == a.Value[0] && byte(0x04) == a.Value[2] {
							fmt.Printf("Detected SoftHSM bug, trimming leading 0x04 0xXX")
							ecpt = a.Value[2:len(a.Value)]
					} else {
							ecpt = a.Value
					}
			} else if a.Type == pkcs11.CKA_EC_PARAMS {
					fmt.Printf("EC point: attr type %d/0x%x, len %d\n%s\n", a.Type, a.Type, len(a.Value), hex.Dump(a.Value))

					oid = a.Value
			}
	}
	if oid == nil || ecpt == nil {
			return nil, nil, fmt.Errorf("CKA_EC_POINT not found, perhaps not an EC Key?")
	}

	return ecpt, oid, nil
}

func (p11w *Pkcs11Wrapper) GenerateEC(ec EcdsaKey) (ski []byte, err error) {

	publabel := fmt.Sprintf("BCPUB%s", "1")
	prvlabel := fmt.Sprintf("BCPRV%s", "1")
	//TODO pass curve into function

	ec.exportable = true
	ec.ephemeral = false
	

	marshaledOID, err := GetECParamMarshaled(ec.NamedCurveAsString) 
	if err != nil {
			return nil, fmt.Errorf("Could not marshal OID [%s]", err.Error())
	}

	pubkey_t := []*pkcs11.Attribute{
			pkcs11.NewAttribute(pkcs11.CKA_KEY_TYPE, pkcs11.CKK_EC),
			pkcs11.NewAttribute(pkcs11.CKA_CLASS, pkcs11.CKO_PUBLIC_KEY),
			pkcs11.NewAttribute(pkcs11.CKA_TOKEN, !ec.ephemeral),
			pkcs11.NewAttribute(pkcs11.CKA_VERIFY, true),
			pkcs11.NewAttribute(pkcs11.CKA_EC_PARAMS, marshaledOID),
			pkcs11.NewAttribute(pkcs11.CKA_PRIVATE, false),

			pkcs11.NewAttribute(pkcs11.CKA_ID, publabel),
			pkcs11.NewAttribute(pkcs11.CKA_LABEL, publabel),
	}

	prvkey_t := []*pkcs11.Attribute{
			pkcs11.NewAttribute(pkcs11.CKA_KEY_TYPE, pkcs11.CKK_EC),
			pkcs11.NewAttribute(pkcs11.CKA_CLASS, pkcs11.CKO_PRIVATE_KEY),
			pkcs11.NewAttribute(pkcs11.CKA_TOKEN, !ec.ephemeral),
			pkcs11.NewAttribute(pkcs11.CKA_PRIVATE, true),
			pkcs11.NewAttribute(pkcs11.CKA_SIGN, true),

			pkcs11.NewAttribute(pkcs11.CKA_ID, prvlabel),
			pkcs11.NewAttribute(pkcs11.CKA_LABEL, prvlabel),

			pkcs11.NewAttribute(pkcs11.CKA_EXTRACTABLE, ec.exportable),
	}


	pub, prv, err := p11w.Context.GenerateKeyPair(p11w.Session,
		[]*pkcs11.Mechanism{pkcs11.NewMechanism(pkcs11.CKM_EC_KEY_PAIR_GEN, nil)},
		pubkey_t, prvkey_t)

if err != nil {
		return nil, fmt.Errorf("P11: keypair generate failed [%s]\n", err)
}
fmt.Printf("\npub key raw %c\n", pub)

ecpt, _, _ := ecPoint(p11w.Context, p11w.Session, pub)
hash := sha256.Sum256(ecpt)
ski = hash[:]

// set CKA_ID of the both keys to SKI(public key) and CKA_LABEL to hex string of SKI
setski_t := []*pkcs11.Attribute{
		pkcs11.NewAttribute(pkcs11.CKA_ID, ski),
		pkcs11.NewAttribute(pkcs11.CKA_LABEL, hex.EncodeToString(ski)),
}

fmt.Printf("Generated new P11 key, SKI %x\n", ski)
err = p11w.Context.SetAttributeValue(p11w.Session, pub, setski_t)
if err != nil {
		return nil, fmt.Errorf("P11: set-ID-to-SKI[public] failed [%s]\n", err)
}

err = p11w.Context.SetAttributeValue(p11w.Session, prv, setski_t)
if err != nil {
		return nil, fmt.Errorf("P11: set-ID-to-SKI[private] failed [%s]\n", err)
}

nistCurve := ec.namedCurveFromOID(marshaledOID)
if nistCurve == nil {
		return nil, fmt.Errorf("Cound not recognize Curve from OID")
}
x, y := elliptic.Unmarshal(nistCurve, ecpt)
if x == nil {
		return nil, fmt.Errorf("Failed Unmarshaling Public Key")
}

pubGoKey := &ecdsa.PublicKey{Curve: nistCurve, X: x, Y: y}
fmt.Printf("pubGoKey %c\n", pubGoKey.X)
//pubGoKey := &ec.PubKey{Curve: nistCurve, X: x, Y: y}
/*if logger.IsEnabledFor(logging.DEBUG) {
		listAttrs(p11lib, session, prv)
		listAttrs(p11lib, session, pub)
}*/		

return ski, nil
}


func (p11w *Pkcs11Wrapper) GenerateRSA(rsa RsaKey) (err error) {

	return
}

func (p11w *Pkcs11Wrapper) findKeyPairFromSKI(ski []byte, keyType bool) (*pkcs11.ObjectHandle, error) {
	ktype := pkcs11.CKO_PUBLIC_KEY
	if keyType == privateKeyFlag {
		ktype = pkcs11.CKO_PRIVATE_KEY
	}

	template := []*pkcs11.Attribute{
		pkcs11.NewAttribute(pkcs11.CKA_CLASS, ktype),
		pkcs11.NewAttribute(pkcs11.CKA_ID, ski),
	}
	if err := p11w.Context.FindObjectsInit(p11w.Session, template); err != nil {
		return nil, err
	}

	// single session instance, assume one hit only
	objs, _, err := p11w.Context.FindObjects(p11w.Session, 1)
	if err != nil {
		return nil, err
	}
	if err = p11w.Context.FindObjectsFinal(p11w.Session); err != nil {
		return nil, err
	}

	if len(objs) == 0 {
		return nil, fmt.Errorf("Key not found [%s]", hex.Dump(ski))
	}

	return &objs[0], nil
}

func (p11w *Pkcs11Wrapper) signP11ECDSA(ski SubjectKeyIdentifier, msg []byte) (R, S *big.Int, err error) {

	privateKey, err := p11w.findKeyPairFromSKI(ski.Sha256Bytes, privateKeyFlag)
	if err != nil {
		return nil, nil, fmt.Errorf("Private key not found [%s]\n", err)
	}

	err = p11w.Context.SignInit(p11w.Session, []*pkcs11.Mechanism{pkcs11.NewMechanism(pkcs11.CKM_ECDSA, nil)}, *privateKey)
	if err != nil {
		return nil, nil, fmt.Errorf("Sign-initialize  failed [%s]\n", err)
	}

	var sig []byte

	sig, err = p11w.Context.Sign(p11w.Session, msg)
	if err != nil {
		return nil, nil, fmt.Errorf("P11: sign failed [%s]\n", err)
	}

	R = new(big.Int)
	S = new(big.Int)
	R.SetBytes(sig[0 : len(sig)/2])
	S.SetBytes(sig[len(sig)/2:])

	return R, S, nil
}

func (p11w *Pkcs11Wrapper) signECDSA(k EcdsaKey, digest []byte) (signature []byte, err error) {
	r, s, err := p11w.signP11ECDSA(k.SKI, digest)
	if err != nil {
		return nil, err
	}

	s, _, err = utils.ToLowS(k.PubKey, s)
	if err != nil {
		return nil, err
	}

	return utils.MarshalECDSASignature(r, s)
}

func (p11w *Pkcs11Wrapper) Sign(k Key, digest []byte) (signature []byte, err error) {
	// Validate arguments
	if k == nil {
		return nil, errors.New("Invalid Key. It must not be nil.")
	}
	if len(digest) == 0 {
		return nil, errors.New("Invalid digest. Cannot be empty.")
	}

	// Check key type
	switch k.(type) {
	case *EcdsaKey:
		return p11w.signECDSA(*k.(*EcdsaKey), digest)
	default:
		return p11w.signECDSA(*k.(*EcdsaKey), digest)
	}
}
const curveP256 int = 256
// NewBasicKeyRequest returns a default BasicKeyRequest.
func NewBasicKeyRequest() *BasicP11Request {

	return &BasicP11Request{"ecdsa", curveP256}
}
func (p11w *Pkcs11Wrapper) GenCSR(ec EcdsaKey) ([]byte, Key, error) {
if ec.Req.Names[0].C == "" {
ec.Req = &CSRInfo{
		Names: []Name{
			{	C:  "US",
				ST: "California",
				L:  "San Francisco",
				O:  "CloudFlare",
				OU: "Systems Engineering",
		},
		},
		Hosts:      []string{"cloudflare.com"},
		KeyRequest: NewBasicKeyRequest(),
	}
}

	cr := p11w.newCertificateRequest(ec.Req)
	cr.CN = ec.Req.CN

	if cr.KeyRequest == nil {
		cr.KeyRequest = newCfsslBasicKeyRequest(NewBasicKeyRequest())
	}

	key, cspSigner, err := p11w.BCCSPKeyRequestGenerate(cr, ec)
	//_, cspSigner, err := p11w.BCCSPKeyRequestGenerate(cr, ec)
	if err != nil {
		fmt.Printf("failed generating BCCSP key: %s", err)
		return nil, nil, err
	}
	
	csrPEM, err := GenerateCSR(cspSigner, cr)
	if err != nil {
		fmt.Printf("failed generating CSR: %s", err)
		return nil, nil, err
	}
	return csrPEM, key, nil
	

}

// appendIf appends to a if s is not an empty string.
func appendIf(s string, a *[]string) {
	if s != "" {
		*a = append(*a, s)
	}
}

// BasicConstraints CSR information RFC 5280, 4.2.1.9
type BasicConstraints struct {
	IsCA       bool `asn1:"optional"`
	MaxPathLen int  `asn1:"optional,default:-1"`
}

// appendCAInfoToCSR appends CAConfig BasicConstraint extension to a CSR
func appendCAInfoToCSR(reqConf *CAConfig, csr *x509.CertificateRequest) error {
	pathlen := reqConf.PathLength
	if pathlen == 0 && !reqConf.PathLenZero {
		pathlen = -1
	}
	val, err := asn1.Marshal(BasicConstraints{true, pathlen})

	if err != nil {
		return err
	}

	csr.ExtraExtensions = []pkix.Extension{
		{
			Id:       asn1.ObjectIdentifier{2, 5, 29, 19},
			Value:    val,
			Critical: true,
		},
	}

	return nil
}

func (cr *CertificateRequest) Name() pkix.Name {
	var name pkix.Name
	name.CommonName = cr.CN

	for _, n := range cr.Names {
		appendIf(n.C, &name.Country)
		appendIf(n.ST, &name.Province)
		appendIf(n.L, &name.Locality)
		appendIf(n.O, &name.Organization)
		appendIf(n.OU, &name.OrganizationalUnit)
	}
	name.SerialNumber = cr.SerialNumber
	return name
}

// Generate creates a new CSR from a CertificateRequest structure and
// an existing key. The KeyRequest field is ignored.
func GenerateCSR(priv crypto.Signer, req *CertificateRequest) (csr []byte, err error) {
	sigAlgo := helpers.SignerAlgo(priv)
	if sigAlgo == x509.UnknownSignatureAlgorithm {
		return nil, err
	}

	var tpl = x509.CertificateRequest{
		Subject:            req.Name(),
		SignatureAlgorithm: sigAlgo,
	}

	for i := range req.Hosts {
		if ip := net.ParseIP(req.Hosts[i]); ip != nil {
			tpl.IPAddresses = append(tpl.IPAddresses, ip)
		} else if email, err := mail.ParseAddress(req.Hosts[i]); err == nil && email != nil {
			tpl.EmailAddresses = append(tpl.EmailAddresses, email.Address)
		} else {
			tpl.DNSNames = append(tpl.DNSNames, req.Hosts[i])
		}
	}

	if req.CA != nil {
		err = appendCAInfoToCSR(req.CA, &tpl)
		if err != nil {
			println("Error %s",err)
			return
		}
	}


	csr, err = x509.CreateCertificateRequest(rand.Reader, &tpl, priv)
	if err != nil {
		fmt.Errorf("failed to generate a CSR: %v", err)
	
		return
	}
	block := pem.Block{
		Type:  "CERTIFICATE REQUEST",
		Bytes: csr,
	}

	fmt.Println("encoded CSR")
	fmt.Printf("\n CSR \n%c\n", pem.EncodeToMemory(&block))

	csr = pem.EncodeToMemory(&block)
	return
}

func (p11w *Pkcs11Wrapper) BCCSPKeyRequestGenerate(req *CertificateRequest, ec EcdsaKey) (Key, crypto.Signer, error) {
	
	/*
	case *bccsp.ECDSAP256KeyGenOpts:
		ski, pub, err := csp.generateECKey(oidNamedCurveP256, opts.Ephemeral())
		if err != nil {
			return nil, errors.Wrapf(err, "Failed generating ECDSA P256 key")
		}

		k = &ecdsaPrivateKey{ski, ecdsaPublicKey{ski, pub}}
	*/
	Sha256Bytes, err := hex.DecodeString(ec.SKI.Sha256)
	if err != nil {
		return nil, nil, err
	}
	ec.SKI.Sha256Bytes = Sha256Bytes

	//Returns Public Key by Default unless privkeyflag set
	pubkey, err := p11w.findKeyPairFromSKI(ec.SKI.Sha256Bytes, false)
	if err != nil {
		fmt.Printf("count not find key with label %c and byte value %c \n", ec.SKI.Sha256, ec.SKI.Sha256Bytes)
	}
	pub := *pubkey
	ecpt, oid, err := ecPoint(p11w.Context, p11w.Session, pub)
	if err != nil {
		fmt.Printf("could not retrieve EC point values %c\n",err)
	}

	nistCurve := ec.namedCurveFromOID(oid)
	if nistCurve == nil {
			return nil, nil, fmt.Errorf("Cound not recognize Curve from OID")
	}
	x, y := elliptic.Unmarshal(nistCurve, ecpt)
	if x == nil {
			return nil, nil, fmt.Errorf("Failed Unmarshaling Public Key")
	}
	//Have SKI and PublicKey
	pubGoKey := &ecdsa.PublicKey{Curve: nistCurve, X: x, Y: y}
	fmt.Printf("pubGoKey %c\n", pubGoKey.X)
	ec.PubKey = pubGoKey
	var key Key = &ec
	cspSigner, err := p11w.getSigner(key)
	//cspSigner, err := cspsigner.New(myCSP, key)
	if err != nil {
		return nil, nil, fmt.Errorf("Failed initializing CryptoSigner %c", err)
	}
	return key, cspSigner, nil
}

func (p11w *Pkcs11Wrapper) getSigner(key Key) (crypto.Signer, error) {
	// Validate arguments
	
	if key == nil {
		return nil, errors.New("key must be different from nil.")
	}

	/* TODO:// IMPLEMENT INTERFACE
	if key.Symmetric() {
		return nil, errors.New("key must be asymmetric.")
	}
	*/

	// Marshall the  public key as a crypto.PublicKey
	pub, err := key.PublicKey()
	if err != nil {
		return nil, fmt.Errorf("failed getting public key %s\n", err)
	}

	raw, err := pub.Bytes()
	if err != nil {
		return nil, fmt.Errorf("failed marshalling public key %s\n", err)
	}


	pk, err := DERToPublicKey(raw)
	if err != nil {
		return nil, fmt.Errorf("failed marshalling der to public key %s\n", err)
	}

	return &bccspCryptoSigner{p11w, key, pk}, nil
}

type bccspCryptoSigner struct {
	csp	*Pkcs11Wrapper
	//csp2 impl
	key Key
	pk  interface{}
}

// Public returns the public key corresponding to the opaque,
// private key.
func (s *bccspCryptoSigner) Public() crypto.PublicKey {
	return s.pk
}

// Sign signs digest with the private key, possibly using entropy from
// rand. For an RSA key, the resulting signature should be either a
// PKCS#1 v1.5 or PSS signature (as indicated by opts). For an (EC)DSA
// key, it should be a DER-serialised, ASN.1 signature structure.
//
// Hash implements the SignerOpts interface and, in most cases, one can
// simply pass in the hash function used as opts. Sign may also attempt
// to type assert opts to other types in order to obtain algorithm
// specific values. See the documentation in each package for details.
//
// Note that when a signature of a hash of a larger message is needed,
// the caller is responsible for hashing the larger message and passing
// the hash (as digest) and the hash function (as opts) to Sign.
func (s *bccspCryptoSigner) Sign(rand io.Reader, digest []byte, opts crypto.SignerOpts) (signature []byte, err error) {
	//return s.csp.Sign(s.key, digest, opts)
	return s.csp.Sign(s.key, digest)
	
}

func DERToPublicKey(raw []byte) (pub interface{}, err error) {
	if len(raw) == 0 {
		return nil, errors.New("Invalid DER. It must be different from nil.")
	}
	fmt.Printf("DER Encoded Public Key %c\n", raw)
	key, err := x509.ParsePKIXPublicKey(raw)
	fmt.Printf("Public Key %c\n",key)

	return key, err
}


// newCertificateRequest creates a certificate request which is used to generate
// a CSR (Certificate Signing Request)
func (p11w *Pkcs11Wrapper) newCertificateRequest(req *CSRInfo) *CertificateRequest {
	cr := CertificateRequest{}
	if req != nil && req.Names != nil {
		cr.Names = req.Names
	}
	if req != nil && req.Hosts != nil {
		cr.Hosts = req.Hosts
	} else {
		// Default requested hosts are local hostname
		hostname, _ := os.Hostname()
		if hostname != "" {
			cr.Hosts = make([]string, 1)
			cr.Hosts[0] = hostname
		}
	}
	if req != nil && req.KeyRequest != nil {
		cr.KeyRequest = newCfsslBasicKeyRequest(req.KeyRequest)
	}
	if req != nil {
		cr.CA = req.CA
		cr.SerialNumber = req.SerialNumber
	}
	return &cr
}

func newCfsslBasicKeyRequest(bkr *BasicP11Request) *csr.BasicKeyRequest {
	return &csr.BasicKeyRequest{A: bkr.A, S: bkr.S}
}

//TODO implement Public() for crypto.signer

func (p11w *Pkcs11Wrapper) Public() {
	return
}

/*TODO Implement CSR Request to call csr.Generate with EC Key from HSM with SKI implementing crypto.signer from Pkcs11Wrapper Struct
	var req = &CertificateRequest{
		Names: []Name{
			{
				C:  "US",
				ST: "California",
				L:  "San Francisco",
				O:  "CloudFlare",
				OU: "Systems Engineering",
			},
		},
		CN:         "cloudflare.com",
		Hosts:      []string{"cloudflare.com", "www.cloudflare.com", "192.168.0.1", "jdoe@example.com"},
		KeyRequest: &BasicP11Request{"ecdsa", 256},
	}

*/
func (p11r *BasicP11Request) Generate() {
	//FAKE the Generate and return a handle to a previously created private key
	return 
}

func (p11r *BasicP11Request) SigAlgo() x509.SignatureAlgorithm {
	return 0
}
func (p11r *BasicP11Request) Algo() string {
	return p11r.A
}

// Size returns he requested key size.
func (p11r *BasicP11Request) Size() int {
	return p11r.S
}


func (p11w *Pkcs11Wrapper) SignMessage(message string, key pkcs11.ObjectHandle) (signature string, err error) {

	// TODO: diff mech needed for rsa. example: CKM_RSA_PKCS CKM_ECDSA
	err = p11w.Context.SignInit(p11w.Session, []*pkcs11.Mechanism{pkcs11.NewMechanism(pkcs11.CKM_ECDSA, nil)}, key)
	if err != nil {
		return
	}

	// Test signing with mechanism CKM_ECDSA
	// Hash message first
	// TODO: make this hash dynamic corresponding to key size
	d := sha256.Sum256([]byte(message))
	digest := d[:]
	signatureBytes, err := p11w.Context.Sign(p11w.Session, digest)
	if err != nil {
		return
	}

	signature = hex.EncodeToString(signatureBytes)

	return
}

/* Advanced form of signing message, specify mechanism. Assume data is already prepared for mechanism (not altered in this function) */
func (p11w *Pkcs11Wrapper) SignMessageAdvanced(data []byte, key pkcs11.ObjectHandle, mechanism *pkcs11.Mechanism) (signature string, err error) {

	err = p11w.Context.SignInit(p11w.Session, []*pkcs11.Mechanism{mechanism}, key)
	if err != nil {
		return
	}

	signatureBytes, err := p11w.Context.Sign(p11w.Session, data)
	if err != nil {
		return
	}

	signature = hex.EncodeToString(signatureBytes)

	return
}

func (p11w *Pkcs11Wrapper) VerifySignature(message string, signature string, key pkcs11.ObjectHandle) (verified bool, err error) {

	err = p11w.Context.VerifyInit(p11w.Session, []*pkcs11.Mechanism{pkcs11.NewMechanism(pkcs11.CKM_ECDSA, nil)}, key)
	if err != nil {
		return
	}

	// Test signing with mechanism CKM_ECDSA
	// Hash message first
	// TODO: make this hash dynamic corresponding to key size
	d := sha256.Sum256([]byte(message))
	digest := d[:]

	signatureBytes, err := hex.DecodeString(signature)
	if err != nil {
		return
	}

	// if there is an error, we can assume signature was invalid:
	// Error: pkcs11: 0xC0: CKR_SIGNATURE_INVALID
	errSig := p11w.Context.Verify(p11w.Session, digest, signatureBytes)
	if errSig == nil {
		verified = true
	}

	return
}<|MERGE_RESOLUTION|>--- conflicted
+++ resolved
@@ -15,10 +15,7 @@
 	"errors"
 	"fmt"
 	"io"
-<<<<<<< HEAD
-=======
 	"io/ioutil"
->>>>>>> 64b4c967
 	"math/big"
 	"net"
 	"net/mail"
@@ -755,48 +752,6 @@
 	err = p11w.ImportRSAKey(rsa)
 
 	return 
-<<<<<<< HEAD
-
-}
-
-func ecPoint(Context *pkcs11.Ctx, session pkcs11.SessionHandle, key pkcs11.ObjectHandle) (ecpt, oid []byte, err error) {
-	template := []*pkcs11.Attribute{
-			pkcs11.NewAttribute(pkcs11.CKA_EC_POINT, nil),
-			pkcs11.NewAttribute(pkcs11.CKA_EC_PARAMS, nil),
-	}
-
-	attr, err := Context.GetAttributeValue(session, key, template)
-	if err != nil {
-			return nil, nil, fmt.Errorf("PKCS11: get(EC point) [%s]\n", err)
-	}
-
-	for _, a := range attr {
-			if a.Type == pkcs11.CKA_EC_POINT {
-					fmt.Printf("EC point: attr type %d/0x%x, len %d\n%s\n", a.Type, a.Type, len(a.Value), hex.Dump(a.Value))
-
-					// workarounds, see above
-					if (0 == (len(a.Value) % 2)) &&
-							(byte(0x04) == a.Value[0]) &&
-							(byte(0x04) == a.Value[len(a.Value)-1]) {
-							fmt.Printf("Detected opencryptoki bug, trimming trailing 0x04")
-							ecpt = a.Value[0 : len(a.Value)-1] // Trim trailing 0x04
-					} else if byte(0x04) == a.Value[0] && byte(0x04) == a.Value[2] {
-							fmt.Printf("Detected SoftHSM bug, trimming leading 0x04 0xXX")
-							ecpt = a.Value[2:len(a.Value)]
-					} else {
-							ecpt = a.Value
-					}
-			} else if a.Type == pkcs11.CKA_EC_PARAMS {
-					fmt.Printf("EC point: attr type %d/0x%x, len %d\n%s\n", a.Type, a.Type, len(a.Value), hex.Dump(a.Value))
-
-					oid = a.Value
-			}
-	}
-	if oid == nil || ecpt == nil {
-			return nil, nil, fmt.Errorf("CKA_EC_POINT not found, perhaps not an EC Key?")
-	}
-=======
->>>>>>> 64b4c967
 
 	return ecpt, oid, nil
 }
